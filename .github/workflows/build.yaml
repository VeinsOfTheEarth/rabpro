--- conflicted
+++ resolved
@@ -10,11 +10,8 @@
       - .coveragerc
       - setup.py
   pull_request:
-<<<<<<< HEAD
-=======
     paths:
       - "rabpro/**"
->>>>>>> e265135c
 
 jobs:
   build:
