import setuptools

with open("README.md", "r", encoding="utf-8") as fh:
    long_description = fh.read()

setuptools.setup(
    name="rabpro",
    version="0.2.2",
    author="Example Author",
    author_email="author@example.com",
    description="Package to delineate subbasins and compute statistics.",
    long_description=long_description,
    long_description_content_type="text/markdown",
<<<<<<< HEAD
    url="https://github.com/jschwenk/rabpro",
    project_urls={"Bug Tracker": "https://github.com/jschwenk/rabpro/issues",},
=======
    url="https://github.com/VeinsOfTheEarth/rabpro",
    project_urls={"Bug Tracker": "https://github.com/VeinsOfTheEarth/rabpro/issues",},
>>>>>>> 89653ed7
    scripts=["rabpro/cli/rabpro"],
    python_requires=">=3.6",
    install_requires=[
        # "gdal",
        "numpy",
        "geopandas>=0.7.0",
        "scikit-image",
        "opencv-python",
        "pyproj",
        "shapely",
        "requests",
        "appdirs",
        "earthengine-api",
        "tqdm",
        "beautifulsoup4",
    ],
    classifiers=[
        "Programming Language :: Python :: 3",
        "License :: OSI Approved :: BSD License",
        "Operating System :: OS Independent",
    ],
    packages=setuptools.find_packages(),
)<|MERGE_RESOLUTION|>--- conflicted
+++ resolved
@@ -11,13 +11,8 @@
     description="Package to delineate subbasins and compute statistics.",
     long_description=long_description,
     long_description_content_type="text/markdown",
-<<<<<<< HEAD
-    url="https://github.com/jschwenk/rabpro",
-    project_urls={"Bug Tracker": "https://github.com/jschwenk/rabpro/issues",},
-=======
     url="https://github.com/VeinsOfTheEarth/rabpro",
     project_urls={"Bug Tracker": "https://github.com/VeinsOfTheEarth/rabpro/issues",},
->>>>>>> 89653ed7
     scripts=["rabpro/cli/rabpro"],
     python_requires=">=3.6",
     install_requires=[
